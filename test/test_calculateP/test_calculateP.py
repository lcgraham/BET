--- conflicted
+++ resolved
@@ -49,26 +49,15 @@
         np.assertLessEqual(4.0, np.max(lambda_emulate[1, :]))
         np.assertLessEqual(.5, np.max(lambda_emulate[2, :]))
 
-<<<<<<< HEAD
-# calculate P using a uniform distribution over the data space
-# calculate P using a uniform distribution over a hyperrectangle subdomain for the data space
-# calculate P using a linear map for the QoI map
-
-# prob_emulated with option where lambda_emulate=None
-# prob_emulated with option where d_Tree=None
-# prob_emulated with both optional inputs None
-# test on regular grid of samples and iid grid of samples
 # make sure probabilties and lam_vol follow the MC assumption (i.e. for uniform
 # over the entire space they should all be the same, the hyperrectangle case
 # will be different)
-# make sure lambda_emulate is correct
-# make sure io_ptr and emulate_ptr are correct
 
 # compare the P calculated by the different methods on the same samples 
 
 # add a skip thing to the tests involving qhull so that it only runs if that
 # package is installed
-=======
+
 # test where P is uniform over the entire domain
 # test where P is uniform over a hyperrectangle subdomain
 # test with and without optional arguments, together and separatly
@@ -78,7 +67,6 @@
 # also tolerances will need to be depend on if the lambda_emulated are the same
 # and if there voronoi cells are the same, etc.
 # test on a linear model and maybe a non-linear, read from file model
->>>>>>> d022ed38
 
 class TestProb(object):
     """
