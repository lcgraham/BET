--- conflicted
+++ resolved
@@ -189,17 +189,12 @@
         """
         new_values = np.zeros((10, self.dim))
         self.sam_set.global_to_local()
-<<<<<<< HEAD
-        new_num = self.sam_set._values_local.shape[0]
-        self.sam_set.append_values_local(new_values)
-        nptest.assert_array_equal(util.fix_dimensions_data(new_values),
-                self.sam_set.get_values_local()[new_num::, :])
-=======
+
         local_size = self.sam_set.get_values_local().shape[0]
         self.sam_set.append_values_local(new_values)
         nptest.assert_array_equal(util.fix_dimensions_data(new_values),
                 self.sam_set.get_values_local()[local_size::, :])
->>>>>>> ec0ccf33
+
     def test_get_dim(self):
         """
         Check to see if dimensions are correct.
