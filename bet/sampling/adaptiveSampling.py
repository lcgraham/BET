--- conflicted
+++ resolved
@@ -269,11 +269,8 @@
         heur_list = list()
         for i, j, z in zip(increase, decrease, tolerance):
             heur_list.append(rhoD_heuristic(maximum, rho_D, i, j, z)) 
-<<<<<<< HEAD
-        return self.run_gen(self,heur_list, param_min, param_max, t_kernel,
-=======
+
         return self.run_gen(self, heur_list, param_min, param_max, t_kernel,
->>>>>>> e03378cd
                 savefile, initial_sample_type, criterion)
                           
 
