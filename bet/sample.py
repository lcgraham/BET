--- conflicted
+++ resolved
@@ -1,15 +1,4 @@
 # Copyright (C) 2016 The BET Development Team
-
-<<<<<<< HEAD
-class no_list(Exception):
-	pass
-
-class length_not_matching(Exception):
-	pass
-
-class dim_not_matching(Exception):
-    pass
-=======
 
 """
 This module contains data structure/storage classes for BET. Notably:
@@ -23,7 +12,6 @@
 import scipy.spatial as spatial
 from bet.Comm import comm
 import bet.util as util
->>>>>>> a6d544af
 
 class length_not_matching(Exception):
     """
@@ -238,9 +226,6 @@
         self._jacobians = jacobians
         
     def get_jacobians(self):
-<<<<<<< HEAD
-        return self._jacobians
-=======
         """
         Returns sample jacobians.
 
@@ -248,8 +233,7 @@
         :returns: sample jacobians
 
         """
-        return self._jacobians 
->>>>>>> a6d544af
+        return self._jacobians
 
     def append_jacobians(self, new_jacobians):
         """
