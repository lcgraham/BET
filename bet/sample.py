--- conflicted
+++ resolved
@@ -243,14 +243,9 @@
     #: List of attribute names for attributes which are vectors or 1D
     #: :class:`numpy.ndarray` or int/float
     vector_names = ['_probabilities', '_probabilities_local', '_volumes',
-                    '_volumes_local', '_local_index', '_dim', '_p_norm',
-<<<<<<< HEAD
-                    '_radii', '_radii_local', '_normalized_radii',
-                    '_normalize_radii_local']
-=======
-                    '_radii', '_normalized_radii', '_region', '_region_local',
-                    '_error_id', '_error_id_local']
->>>>>>> 5e16594c
+            '_volumes_local', '_local_index', '_dim', '_p_norm', '_radii',
+            '_radii_local', '_normalized_radii', '_normalize_radii_local',
+            '_region', '_region_local', '_error_id', '_error_id_local']
     #: List of global attribute names for attributes that are 
     #: :class:`numpy.ndarray`
     array_names = ['_values', '_volumes', '_probabilities', '_jacobians',
