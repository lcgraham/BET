# Copyright (C) 2016 The BET Development Team


"""
This module contains data structure/storage classes for BET. Notably:
    :class:`bet.sample.sample_set`
    :class:`bet.sample.discretization`
    :class:`bet.sample.length_not_matching`
    :class:`bet.sample.dim_not_matching`
"""

import numpy as np
<<<<<<< HEAD
=======
import bet.util as util
from bet.Comm import comm
>>>>>>> c2acfb66
import scipy.spatial as spatial
import bet.util as util

<<<<<<< HEAD
class length_not_matching(Exception):
    """
    Exception for when the length of the array is inconsistent.
    """
    

class dim_not_matching(Exception):
    """
    Exception for when the dimension of the array is inconsistent.
    """
    
=======
class no_list(exception):
    pass

class length_not_matching(exception):
    pass
>>>>>>> c2acfb66

class sample_set(object):
    """

    A data structure containing arrays specific to a set of samples.

    """
    def __init__(self, dim):
        """

        Initialization
        
        :param int dim: Dimension of the space in which these samples reside.

        """
        #: List of attribute names for attributes that are
        #: :class:`numpy.ndarray`
        self._array_names = ['_values', '_volumes', '_probabilities',
                '_jacobians', '_error_estimates'] 
        #: Dimension of the sample space
        self._dim = dim 
        #: :class:`numpy.ndarray` of sample values of shape (num, dim)
        self._values = None
        #: :class:`numpy.ndarray` of sample Voronoi volumes of shape (num, dim)
        self._volumes = None
        #: :class:`numpy.ndarray` of sample probabilities of shape (num, dim)
        self._probabilities = None
        #: :class:`numpy.ndarray` of Jacobians at samples of shape (num,
        #: other_dim, dim)
        self._jacobians = None
        #: :class:`numpy.ndarray` of model error estimates at samples of shape
        #: (num, ??) 
        self._error_estimates = None
<<<<<<< HEAD
        #: The sample domain :class:`numpy.ndarray` of shape (dim, 2)
        self._domain = None
        #: :class:`scipy.spatial.KDTree`
        self._kdtree = None
        
=======
        #: Local values for parallelism
        self._values_local = None
        #: Local volumes for parallelism
        self._volumes_local = None
        #: Local probabilities for parallelism
        self._probabilities_local = None
        #: Local Jacobians for parallelism
        self._jacobians_local = None
        #: Local error_estimates for parallelism
        self._error_estimates_local = None
        #: Local indicies of global arrays
        self._local_index = None
        pass

>>>>>>> c2acfb66
    def check_num(self):
        """
        
        Checks that the number of entries in ``self._values``,
        ``self._volumes``, ``self._probabilities``, ``self._jacobians``, and
        ``self._error_estimates`` all match (assuming the named array exists).
        
        :rtype: int
        :returns: num

        """
        num = None
        for array_name in self._array_names:
            current_array = getattr(self, array_name)
            if current_array:
                if num is None:
                    num = current_array.shape[0]
                    first_array = array_name
                else:
                    if num != current_array.shape[0]:
                        raise length_not_matching("length of " + array_name +"\
                                inconsistent with " + first_array) 
        return num

    def get_dim(self):
        """

        Return the dimension of the sample space.
        
        :rtype: int
        :returns: Dimension of the sample space.

        """
        return self._dim

    def set_values(self, values):
        """
        Sets the sample values. 
        
        :param values: sample values
        :type values: :class:`numpy.ndarray` of shape (num, dim)

        """
        self._values = util.fix_dimensions_data(values)
        if self._values.shape[0] != self._dim:
            raise dim_not_matching("dimension of values incorrect")
        
    def get_values(self):
        """
        Returns sample values.

        :rtype: :class:`numpy.ndarray`
        :returns: sample values

        """
        return self._values

    def append_values(self, new_values):
        """
        Appends the ``new_values`` to ``self._values``. 

        .. note::

            Remember to update the other member attribute arrays so that
            :meth:`~sample.sample.check_num` does not fail.

        :param new_values: New values to append.
        :type new_values: :class:`numpy.ndarray` of shape (num, dim)

        """
        new_values = util.fix_dimensions_data(new_values)
        self._values = np.concatenate((self._values, new_values), axis=0)
        
    def set_domain(self, domain):
        """
        Sets the domain.

        :param domain: Sample domain
        :type domain: :class:`numpy.ndarray` of shape (dim, 2)
        
        """
        if domain.shape[0] != self._dim:
            raise dim_not_matching("dimension of values incorrect")
        else:
            self._domain = domain
        
    def get_domain(self):
        """
        Returns the sample domain,

        :rtype: :class:`numpy.ndarray` of shape (dim, 2)
        :returns: Sample domain

        """
        return self._domain

    def set_volumes(self, volumes):
        """
        Sets sample Voronoi cell volumes.

        :type volumes: :class:`numpy.ndarray` of shape (num,)
        :param volumes: sample Voronoi cell volumes

        """
        self._volumes = volumes
        
    def get_volumes(self):
        """
        Returns sample Voronoi cell volumes.

        :rtype: :class:`numpy.ndarray` of shape (num,)
        :returns: sample Voronoi cell volumes

        """
        return self._volumes

    def set_probabilities(self, probabilities):
        """
        Set sample probabilities.

        :type probabilities: :class:`numpy.ndarray` of shape (num,)
        :param probabilities: sample probabilities

        """
        self._probabilities = probabilities
        
    def get_probabilities(self):
        """
        Returns sample probabilities.

        :rtype: :class:`numpy.ndarray` of shape (num,)
        :returns: sample probabilities

        """
        return self._probabilities

    def set_jacobians(self, jacobians):
        """
        Returns sample jacobians.

        :type jacobians: :class:`numpy.ndarray` of shape (num, other_dim, dim)
        :param jacobians: sample jacobians

        """
        self._jacobians = jacobians
        
    def get_jacobians(self):
        """
        Returns sample jacobians.

        :rtype: :class:`numpy.ndarray` of shape (num, other_dim, dim)
        :returns: sample jacobians

        """
        return self._jacobians 

    def append_jacobians(self, new_jacobians):
        """
        Appends the ``new_jacobians`` to ``self._jacobians``. 

        .. note::

            Remember to update the other member attribute arrays so that
            :meth:`~sample.sample.check_num` does not fail.

        :param new_jacobians: New jacobians to append.
        :type new_jacobians: :class:`numpy.ndarray` of shape (num, other_dim, 
            dim)

        """
        self._jacobians = np.concatenate((self._jacobians, new_jacobians),
                axis=0)

    def set_error_estimates(self, error_estimates):
        """
        Returns sample error estimates.

        :type error_estimates: :class:`numpy.ndarray` of shape (num,)
        :param error_estimates: sample error estimates

        """
        self._error_estimates = error_estimates

    def get_error_estimates(self):
        """
        Returns sample error_estimates.

        :rtype: :class:`numpy.ndarray` of shape (num,)
        :returns: sample error_estimates

        """
        return self._error_estimates

    def append_error_estimates(self, new_error_estimates):
        """
        Appends the ``new_error_estimates`` to ``self._error_estimates``. 

        .. note::

            Remember to update the other member attribute arrays so that
            :meth:`~sample.sample.check_num` does not fail.

        :param new_error_estimates: New error_estimates to append.
        :type new_error_estimates: :class:`numpy.ndarray` of shape (num,)

        """
        self._error_estimates = np.concatenate((self._error_estimates,
            new_error_estimates), axis=0) 
        
    def set_kdtree(self):
        """
        Creates a :class:`scipy.spatial.KDTree` for this set of samples.
        """
        self._kdtree = spatial.KDTree(self._values)
        
    def get_kdtree(self):
        """
        Returns a :class:`scipy.spatial.KDTree` for this set of samples.
        
        :rtype: :class:`scipy.spatial.KDTree`
        :returns: :class:`scipy.spatial.KDTree` for this set of samples.
        
        """
        return self._kdtree

<<<<<<< HEAD
=======
    def set_values_local(self, values_local):
        self._values_local = values_local
        pass
        
    def get_values_local(self):
        return self._values_local

    def set_volumes_local(self, volumes_local):
        self._volumes_local = volumes_local
        pass

    def get_volumes_local(self):
        return self._volumes_local

    def set_probabilities_local(self, probabilities_local):
        self._probabilities_local = probabilities_local
        pass

    def get_probabilities_local(self):
        return self._probabilities_local

    def set_jacobians_local(self, jacobians_local):
        self._jacobians_local = jacobians_local
        pass

    def get_jacobians_local(self):
        return self._jacobians_local

    def set_error_estimates_local(self, error_estimates_local):
        self._error_estimates_local = error_estimates_local
        pass

    def get_error_estimates_local(self):
        return self._error_estimates_local

    def local_to_global(self):
        for array_name in self._array_names:
            current_array_local = getattr(self, array_name + "_local")
            if current_array_local:
                setattr(self, array_name, util.get_global(current_array_local))
        pass

    def global_to_local(self):
        num = self.check_num()
        global_index = np.arange(num, dytpe=np.int)
        self._local_index = np.array_split(global_index, comm.size)
        for array_name in self._array_names:
            current_array = getattr(self, array_name)
            if current_array:
                setattr(self, array_name + "_local", current_array[self._local_index])
        pass
                
        
        
>>>>>>> c2acfb66

class discretization(object):
    """
    A data structure to store all of the :class:`~bet.sample.sample_set`
    objects and associated pointers to solve an stochastic inverse problem. 
    """
    def __init__(self, input_sample_set, output_sample_set,
            emulated_input_sample_set=None, emulated_output_sample_set=None,
            output_probability_set=None):
        #: Input sample set :class:`~bet.sample.sample_set`
        self._input_sample_set = input_sample_set
        #: Output sample set :class:`~bet.sample.sample_set`
        self._output_sample_set = output_sample_set
        #: Emulated Input sample set :class:`~bet.sample.sample_set`
        self._emulated_input_sample_set = emulated_input_sample_set
        #: Emulated output sample set :class:`~bet.sample.sample_set`
        self._emulated_output_sample_set = emulated_output_sample_set
        #: Output probability set :class:`~bet.sample.sample_set`
        self._output_probability_set = output_probability_set
        #: Pointer from ``self._output_sample_set`` to 
        #: ``self._output_probability_set`` 
        self._io_ptr = None
        #: Pointer from ``self._emulated_input_sample_set`` to
        #: ``self._input_sample_set`` 
        self._emulated_ii_ptr = None
        #: Pointer from ``self._emulated_output_sample_set`` to 
        #: ``self._output_probability_set``
        self._emulated_oo_ptr = None
        #: local io pointer for parallelism
        self._io_ptr_local = None
        #: local emulated ii ptr for parallelsim
        self._emulated_ii_ptr_local = None
        #: local emulated oo ptr for parallelism
        self._emulated_oo_ptr_local = None
        self.check_nums()
        
    def check_nums(self):
        """
        
        Checks that ``self._input_sample_set`` and ``self._output_sample_set``
        both have the same number of samples.

        :rtype: int
        :returns: Number of samples

        """
        if self._input_sample_set._values.shape[0] != \
                self._output_sample_set._values.shape[0]:
            raise length_not_matching("input and output lengths do not match")
        else:
            return self._input_sample_set.check_num()

<<<<<<< HEAD
    def set_io_ptr(self):
        """
        
        Creates the pointer from ``self._output_sample_set`` to
        ``self._output_probability_set``

        .. seealso::
            
            :meth:`scipy.spatial.KDTree.query``
=======
    def set_io_ptr(self, globalize = True):
        if not self._output_sample_set._values_local:
            self._output_sample_set.get_local_values()
        (_, self._io_ptr_local) = self._output_probability_set.get_kdtree.query(self._output_sample_set.values_local)
        if globalize:
            self.io_ptr = util.get_global_values(self._io_ptr_local)
        pass
>>>>>>> c2acfb66

        """
        (_, self._io_ptr) = self._output_probability_set.get_kdtree.query(\
                self._output_sample_set.get_values())
        
    def get_io_ptr(self):
        """
        
        Returns the pointer from ``self._output_sample_set`` to
        ``self._output_probability_set``

        .. seealso::
            
            :meth:`scipy.spatial.KDTree.query``

        :rtype: :class:`numpy.ndarray` of int of shape
            (self._output_sample_set._values.shape[0],)
        :returns: self._io_ptr

        """
        return self._io_ptr
                
<<<<<<< HEAD
    def set_emulated_ii_ptr(self):
        """
        
        Creates the pointer from ``self._emulated_input_sample_set`` to
        ``self._input_sample_set``

        .. seealso::
            
            :meth:`scipy.spatial.KDTree.query``

        """
        (_, self._emulated_ii_ptr) = self._input_sample_set.get_kdtree.query(\
                self._emulated_input_sample_set.get_values())
=======
    def set_emulated_ii_ptr(self, globalize = True):
        if not self._emulated_input_sample_set.values._local:
            self._output_sample_set.get_local_values()
        (_, self._emulated_ii_ptr_local) = self._input_sample_set.get_kdtree.query(self._emulated_input_sample_set._values_local)
        if globalize:
            self.emulate_ii_ptr = util.get_global_values(self._emulated_ii_ptr_local)
        pass
>>>>>>> c2acfb66

    def get_emulated_ii_ptr(self):
        """
        
        Returns the pointer from ``self._emulated_input_sample_set`` to
        ``self._input_sample_set``

        .. seealso::
            
            :meth:`scipy.spatial.KDTree.query``

        :rtype: :class:`numpy.ndarray` of int of shape
            (self._output_sample_set._values.shape[0],)
        :returns: self._emulated_ii_ptr

        """
        return self._emulated_ii_ptr

<<<<<<< HEAD
    def set_emulated_oo_ptr(self):
        """
        
        Creates the pointer from ``self._emulated_output_sample_set`` to
        ``self._output_probability_set``

        .. seealso::
            
            :meth:`scipy.spatial.KDTree.query``

        """
        (_, self._emulated_oo_ptr) = self._output_probability_set.get_kdtree.\
                query(self._emulated_output_sample_set.get_values())
=======
    def set_emulated_oo_ptr(self, globalize = True):
        if not self._emulated_output_sample_set.values._local:
            self._emulated_output_sampe_set.get_local_values()
        (_, self._emulated_oo_ptr_local) = self._output_probability_set.get_kdtree.query(self._emulated_output_sample_set._values_local)
        if globalize:
            self.emulate_oo_ptr = util.get_global_values(self._emulated_oo_ptr_local)
>>>>>>> c2acfb66

    def get_emulated_oo_ptr(self):
        """
        
        Returns the pointer from ``self._emulated_output_sample_set`` to
        ``self._output_probabilityset``

        .. seealso::
            
            :meth:`scipy.spatial.KDTree.query``

        :rtype: :class:`numpy.ndarray` of int of shape
            (self._output_sample_set._values.shape[0],)
        :returns: self._emulated_ii_ptr

        """
        return self._emulated_oo_ptr<|MERGE_RESOLUTION|>--- conflicted
+++ resolved
@@ -10,15 +10,10 @@
 """
 
 import numpy as np
-<<<<<<< HEAD
-=======
+import scipy.spatial as spatial
+from bet.Comm import comm
 import bet.util as util
-from bet.Comm import comm
->>>>>>> c2acfb66
-import scipy.spatial as spatial
-import bet.util as util
-
-<<<<<<< HEAD
+
 class length_not_matching(Exception):
     """
     Exception for when the length of the array is inconsistent.
@@ -30,14 +25,6 @@
     Exception for when the dimension of the array is inconsistent.
     """
     
-=======
-class no_list(exception):
-    pass
-
-class length_not_matching(exception):
-    pass
->>>>>>> c2acfb66
-
 class sample_set(object):
     """
 
@@ -70,28 +57,29 @@
         #: :class:`numpy.ndarray` of model error estimates at samples of shape
         #: (num, ??) 
         self._error_estimates = None
-<<<<<<< HEAD
         #: The sample domain :class:`numpy.ndarray` of shape (dim, 2)
         self._domain = None
         #: :class:`scipy.spatial.KDTree`
         self._kdtree = None
-        
-=======
-        #: Local values for parallelism
+        #: Local values for parallelism, :class:`numpy.ndarray` of shape
+        #: (local_num, dim)
         self._values_local = None
-        #: Local volumes for parallelism
+        #: Local volumes for parallelism, :class:`numpy.ndarray` of shape
+        #: (local_num,)
         self._volumes_local = None
-        #: Local probabilities for parallelism
+        #: Local probabilities for parallelism, :class:`numpy.ndarray` of shape
+        #: (local_num,)
         self._probabilities_local = None
-        #: Local Jacobians for parallelism
+        #: Local Jacobians for parallelism, :class:`numpy.ndarray` of shape
+        #: (local_num, other_dim, dim)
         self._jacobians_local = None
-        #: Local error_estimates for parallelism
+        #: Local error_estimates for parallelism, :class:`numpy.ndarray` of
+        #: shape (local_num,)
         self._error_estimates_local = None
-        #: Local indicies of global arrays
+        #: Local indicies of global arrays, :class:`numpy.ndarray` of shape
+        #: (local_num,)
         self._local_index = None
-        pass
-
->>>>>>> c2acfb66
+
     def check_num(self):
         """
         
@@ -317,8 +305,6 @@
         """
         return self._kdtree
 
-<<<<<<< HEAD
-=======
     def set_values_local(self, values_local):
         self._values_local = values_local
         pass
@@ -368,12 +354,9 @@
         for array_name in self._array_names:
             current_array = getattr(self, array_name)
             if current_array:
-                setattr(self, array_name + "_local", current_array[self._local_index])
-        pass
+                setattr(self, array_name + "_local",
+                        current_array[self._local_index]) 
                 
-        
-        
->>>>>>> c2acfb66
 
 class discretization(object):
     """
@@ -426,8 +409,7 @@
         else:
             return self._input_sample_set.check_num()
 
-<<<<<<< HEAD
-    def set_io_ptr(self):
+    def set_io_ptr(self, globalize=True):
         """
         
         Creates the pointer from ``self._output_sample_set`` to
@@ -436,20 +418,15 @@
         .. seealso::
             
             :meth:`scipy.spatial.KDTree.query``
-=======
-    def set_io_ptr(self, globalize = True):
+        
+        """
         if not self._output_sample_set._values_local:
             self._output_sample_set.get_local_values()
-        (_, self._io_ptr_local) = self._output_probability_set.get_kdtree.query(self._output_sample_set.values_local)
+        (_, self._io_ptr_local) = self._output_probability_set.get_kdtree.query\
+                (self._output_sample_set.values_local)
         if globalize:
-            self.io_ptr = util.get_global_values(self._io_ptr_local)
-        pass
->>>>>>> c2acfb66
-
-        """
-        (_, self._io_ptr) = self._output_probability_set.get_kdtree.query(\
-                self._output_sample_set.get_values())
-        
+            self._io_ptr = util.get_global_values(self._io_ptr_local)
+       
     def get_io_ptr(self):
         """
         
@@ -467,8 +444,7 @@
         """
         return self._io_ptr
                 
-<<<<<<< HEAD
-    def set_emulated_ii_ptr(self):
+    def set_emulated_ii_ptr(self, globalize=True):
         """
         
         Creates the pointer from ``self._emulated_input_sample_set`` to
@@ -479,17 +455,13 @@
             :meth:`scipy.spatial.KDTree.query``
 
         """
-        (_, self._emulated_ii_ptr) = self._input_sample_set.get_kdtree.query(\
-                self._emulated_input_sample_set.get_values())
-=======
-    def set_emulated_ii_ptr(self, globalize = True):
         if not self._emulated_input_sample_set.values._local:
             self._output_sample_set.get_local_values()
-        (_, self._emulated_ii_ptr_local) = self._input_sample_set.get_kdtree.query(self._emulated_input_sample_set._values_local)
+        (_, self._emulated_ii_ptr_local) = self._input_sample_set.get_kdtree.\
+                query(self._emulated_input_sample_set._values_local)
         if globalize:
-            self.emulate_ii_ptr = util.get_global_values(self._emulated_ii_ptr_local)
-        pass
->>>>>>> c2acfb66
+            self._emulated_ii_ptr = util.get_global_values\
+                    (self._emulated_ii_ptr_local)
 
     def get_emulated_ii_ptr(self):
         """
@@ -508,8 +480,7 @@
         """
         return self._emulated_ii_ptr
 
-<<<<<<< HEAD
-    def set_emulated_oo_ptr(self):
+    def set_emulated_oo_ptr(self, globalize=True):
         """
         
         Creates the pointer from ``self._emulated_output_sample_set`` to
@@ -520,16 +491,13 @@
             :meth:`scipy.spatial.KDTree.query``
 
         """
-        (_, self._emulated_oo_ptr) = self._output_probability_set.get_kdtree.\
-                query(self._emulated_output_sample_set.get_values())
-=======
-    def set_emulated_oo_ptr(self, globalize = True):
         if not self._emulated_output_sample_set.values._local:
             self._emulated_output_sampe_set.get_local_values()
-        (_, self._emulated_oo_ptr_local) = self._output_probability_set.get_kdtree.query(self._emulated_output_sample_set._values_local)
+        (_, self._emulated_oo_ptr_local) = self._output_probability_set.\
+                get_kdtree.query(self._emulated_output_sample_set._values_local)
         if globalize:
-            self.emulate_oo_ptr = util.get_global_values(self._emulated_oo_ptr_local)
->>>>>>> c2acfb66
+            self._emulated_oo_ptr = util.get_global_values\
+                    (self._emulated_oo_ptr_local)
 
     def get_emulated_oo_ptr(self):
         """
