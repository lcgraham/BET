--- conflicted
+++ resolved
@@ -243,15 +243,10 @@
     #: List of attribute names for attributes which are vectors or 1D
     #: :class:`numpy.ndarray` or int/float
     vector_names = ['_probabilities', '_probabilities_local', '_volumes',
-<<<<<<< HEAD
             '_volumes_local', '_local_index', '_dim', '_p_norm', '_radii',
             '_radii_local', '_normalized_radii', '_normalize_radii_local',
-            '_region', '_region_local', '_error_id', '_error_id_local']
-=======
-                    '_volumes_local', '_local_index', '_dim', '_p_norm',
-                    '_radii', '_normalized_radii', '_region', '_region_local',
-                    '_error_id', '_error_id_local', '_reference_value']
->>>>>>> 7593e352
+            '_region', '_region_local', '_error_id', '_error_id_local',
+            '_reference_value']
     #: List of global attribute names for attributes that are 
     #: :class:`numpy.ndarray`
     array_names = ['_values', '_volumes', '_probabilities', '_jacobians',
