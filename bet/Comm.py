--- conflicted
+++ resolved
@@ -71,26 +71,16 @@
         """
         return val
 
-<<<<<<< HEAD
-    def scatter(self, val1, val2, root=0):
-        """
-        :param object val1: object to Scatter
-        :param object val2: object to Scatter
-=======
     def scatter(self, val1, val2=None, root=0):
         """
         :param object val1: object to scatter
         :param object val2: object to scatter
->>>>>>> d2c974c6
         :param int root: 0
         :rtype: object
         :returns: val1
         """
-<<<<<<< HEAD
-=======
         if isinstance(val1, collections.Iterable) and len(val1)==1:
             val1 = val1[0]
->>>>>>> d2c974c6
         return val1
 
     def Allgather(self, val, val2=None):
