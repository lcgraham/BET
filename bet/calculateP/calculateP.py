# Copyright (C) 2014-2015 The BET Development Team

r""" 
This module provides methods for calulating the probability measure
:math:`P_{\Lambda}`.

* :mod:`~bet.calculateP.prob_emulated` provides a skeleton class and calculates
    the probability for a set of emulation points.
* :mod:`~bet.calculateP.calculateP.prob_samples_ex` calculates the exact
    volumes of the interior voronoi cells and estimates the volumes of the
    exterior voronoi cells by using a set of bounding points
* :mod:`~bet.calculateP.calculateP.prob_samples_mc` estimates the volumes of
    the voronoi cells using MC integration
"""
from bet.Comm import comm, MPI 
import numpy as np
import scipy.spatial as spatial
import bet.util as util

def emulate_iid_lebesgue(lam_domain, num_l_emulate):
    """
    Parition the parameter space using emulated samples into many voronoi
    cells. These samples are iid so that we can apply the standard MC                                       
    assumuption/approximation

    :param lam_domain: The domain for each parameter for the model.
    :type lam_domain: :class:`~numpy.ndarray` of shape (ndim, 2)  
    :param num_l_emulate: The number of emulated samples.
    :type num_l_emulate: int

    :rtype: :class:`~numpy.ndarray` of shape (num_l_emulate, ndim)
    :returns: a set of samples for emulation

    """
<<<<<<< HEAD
    num_l_emulate = (num_l_emulate/comm.size) + (comm.rank < num_l_emulate%comm.size)
=======
    num_l_emulate = int(num_l_emulate/comm.size)+1
>>>>>>> e113d8f1
    lam_width = lam_domain[:, 1] - lam_domain[:, 0]
    lambda_emulate = lam_width*np.random.random((num_l_emulate,
        lam_domain.shape[0]))+lam_domain[:, 0] 
    return lambda_emulate 

def prob_emulated(samples, data, rho_D_M, d_distr_samples,
        lambda_emulate=None, d_Tree=None): 
    r"""

    Calculates :math:`P_{\Lambda}(\mathcal{V}_{\lambda_{emulate}})`, the
    probability assoicated with a set of voronoi cells defined by
    ``num_l_emulate`` iid samples :math:`(\lambda_{emulate})`.

    :param samples: The samples in parameter space for which the model was run.
    :type samples: :class:`~numpy.ndarray` of shape (num_samples, ndim)
    :param data: The data from running the model given the samples.
    :type data: :class:`~numpy.ndarray` of size (num_samples, mdim)
    :param rho_D_M: The simple function approximation of rho_D
    :type rho_D_M: :class:`~numpy.ndarray` of shape  (M,) 
    :param d_distr_samples: The samples in the data space that define a
        parition of D to for the simple function approximation
    :type d_distr_samples: :class:`~numpy.ndarray` of shape  (M, mdim) 
    :param d_Tree: :class:`~scipy.spatial.KDTree` for d_distr_samples
    :param lambda_emulate: Samples used to partition the parameter space
    :type lambda_emulate: :class:`~numpy.ndarray` of shape (num_l_emulate, ndim)
    :rtype: tuple
    :returns: (P, lambda_emulate, io_ptr, emulate_ptr, lam_vol)

    """
    if len(samples.shape) == 1:
        samples = np.expand_dims(samples, axis=1) 
    if len(data.shape) == 1:
        data = np.expand_dims(data, axis=1) 
    if type(lambda_emulate) == type(None):
        lambda_emulate = samples
    if len(d_distr_samples.shape) == 1:
        d_distr_samples = np.expand_dims(d_distr_samples, axis=1)
    if type(d_Tree) == type(None):
        d_Tree = spatial.KDTree(d_distr_samples)
        
    # Determine which inputs go to which M bins using the QoI
    (_, io_ptr) = d_Tree.query(data)
    
    # Determine which emulated samples match with which model run samples
    l_Tree = spatial.KDTree(samples)
    (_, emulate_ptr) = l_Tree.query(lambda_emulate)
    
    # Calculate Probabilties
    P = np.zeros((lambda_emulate.shape[0],))
    d_distr_emu_ptr = np.zeros(emulate_ptr.shape)
    d_distr_emu_ptr = io_ptr[emulate_ptr]
    for i in range(rho_D_M.shape[0]):
        Itemp = np.equal(d_distr_emu_ptr, i)
        Itemp_sum = np.sum(Itemp)
        Itemp_sum = comm.allreduce(Itemp_sum, op=MPI.SUM)
        if Itemp_sum > 0:
            P[Itemp] = rho_D_M[i]/Itemp_sum

    return (P, lambda_emulate, io_ptr, emulate_ptr)

def prob(samples, data, rho_D_M, d_distr_samples, d_Tree=None): 
    r"""
    
    Calculates :math:`P_{\Lambda}(\mathcal{V}_{\lambda_{samples}})`, the
    probability assoicated with a set of voronoi cells defined by the model
    solves at :math:`(\lambda_{samples})` where the volumes of these voronoi
    cells are assumed to be equal under the MC assumption.

    :param samples: The samples in parameter space for which the model was run.
    :type samples: :class:`~numpy.ndarray` of shape (num_samples, ndim)
    :param data: The data from running the model given the samples.
    :type data: :class:`~numpy.ndarray` of size (num_samples, mdim)
    :param rho_D_M: The simple function approximation of rho_D
    :type rho_D_M: :class:`~numpy.ndarray` of shape  (M,) 
    :param d_distr_samples: The samples in the data space that define a
        parition of D to for the simple function approximation
    :type d_distr_samples: :class:`~numpy.ndarray` of shape  (M, mdim) 
    :param d_Tree: :class:`~scipy.spatial.KDTree` for d_distr_samples
    :rtype: tuple of :class:`~numpy.ndarray` of sizes (num_samples,),
        (num_samples,), (ndim, num_l_emulate), (num_samples,), (num_l_emulate,)
    :returns: (P, lam_vol, lambda_emulate, io_ptr) where P is the
        probability associated with samples, and lam_vol the volumes associated
        with the samples, io_ptr a pointer from data to M bins.

    """
    if len(samples.shape) == 1:
        samples = np.expand_dims(samples, axis=1) 
    if len(data.shape) == 1:
        data = np.expand_dims(data, axis=1) 
    if len(d_distr_samples.shape) == 1:
        d_distr_samples = np.expand_dims(d_distr_samples, axis=1)
    if type(d_Tree) == type(None):
        d_Tree = spatial.KDTree(d_distr_samples)

    # Set up local arrays for parallelism
    local_index = range(0+comm.rank, samples.shape[0], comm.size)
    samples_local = samples[local_index, :]
    data_local = data[local_index, :]
    local_array = np.array(local_index)
        
    # Determine which inputs go to which M bins using the QoI
    (_, io_ptr) = d_Tree.query(data_local)

    # Apply the standard MC approximation and
    # calculate probabilities
    P_local = np.zeros((samples_local.shape[0],))
    for i in range(rho_D_M.shape[0]):
        Itemp = np.equal(io_ptr, i)
        Itemp_sum = np.sum(Itemp)
        Itemp_sum = comm.allreduce(Itemp_sum, op=MPI.SUM)
        if Itemp_sum > 0:
            P_local[Itemp] = rho_D_M[i]/Itemp_sum 
    P_global = util.get_global_values(P_local)
    global_index = util.get_global_values(local_array)
    P = np.zeros(P_global.shape)
    P[global_index] = P_global[:]

    lam_vol = (1.0/float(samples.shape[0]))*np.ones((samples.shape[0],))

    return (P, lam_vol, io_ptr)

def prob_mc(samples, data, rho_D_M, d_distr_samples,
            lambda_emulate=None, d_Tree=None): 
    r"""
    Calculates :math:`P_{\Lambda}(\mathcal{V}_{\lambda_{samples}})`, the
    probability assoicated with a set of voronoi cells defined by the model
    solves at :math:`(\lambda_{samples})` where the volumes of these voronoi
    cells are approximated using MC integration.

    :param samples: The samples in parameter space for which the model was run.
    :type samples: :class:`~numpy.ndarray` of shape (num_samples, ndim)
    :param data: The data from running the model given the samples.
    :type data: :class:`~numpy.ndarray` of size (num_samples, mdim)
    :param rho_D_M: The simple function approximation of rho_D
    :type rho_D_M: :class:`~numpy.ndarray` of shape  (M,) 
    :param d_distr_samples: The samples in the data space that define a
        parition of D to for the simple function approximation
    :type d_distr_samples: :class:`~numpy.ndarray` of shape  (M, mdim) 
    :param d_Tree: :class:`~scipy.spatial.KDTree` for d_distr_samples
    :param lambda_emulate: Samples used to partition the parameter space

    :rtype: tuple of :class:`~numpy.ndarray` of sizes (num_samples,),
        (num_samples,), (ndim, num_l_emulate), (num_samples,), (num_l_emulate,)
    :returns: (P, lam_vol, lambda_emulate, io_ptr, emulate_ptr) where P is the
        probability associated with samples, lam_vol the volumes associated
        with the samples, io_ptr a pointer from data to M bins, and emulate_ptr
        a pointer from emulated samples to samples (in parameter space)

    """
    if len(samples.shape) == 1:
        samples = np.expand_dims(samples, axis=1) 
    if len(data.shape) == 1:
        data = np.expand_dims(data, axis=1) 
    if type(lambda_emulate) == type(None):
        lambda_emulate = samples
    if len(d_distr_samples.shape) == 1:
        d_distr_samples = np.expand_dims(d_distr_samples, axis=1)
    if type(d_Tree) == type(None):
        d_Tree = spatial.KDTree(d_distr_samples)
        
    # Determine which inputs go to which M bins using the QoI
    (_, io_ptr) = d_Tree.query(data)
    
    # Determine which emulated samples match with which model run samples
    l_Tree = spatial.KDTree(samples)
    (_, emulate_ptr) = l_Tree.query(lambda_emulate)

    # Apply the standard MC approximation to determine the number of emulated
    # samples per model run sample. This is for approximating 
    # \mu_Lambda(A_i \intersect b_j)
    lam_vol = np.zeros((samples.shape[0],)) 
    for i in range(samples.shape[0]):
        lam_vol[i] = np.sum(np.equal(emulate_ptr, i))
    clam_vol = np.copy(lam_vol) 
    comm.Allreduce([lam_vol, MPI.DOUBLE], [clam_vol, MPI.DOUBLE], op=MPI.SUM)
    lam_vol = clam_vol
    lam_vol = lam_vol/(len(lambda_emulate)*comm.size)

    # Set up local arrays for parallelism
    local_index = range(0+comm.rank, samples.shape[0], comm.size)
    samples_local = samples[local_index, :]
    data_local = data[local_index, :]
    lam_vol_local = lam_vol[local_index]
    local_array = np.array(local_index)
        
    # Determine which inputs go to which M bins using the QoI
    (_, io_ptr_local) = d_Tree.query(data_local)

    # Calculate Probabilities
    P_local = np.zeros((samples_local.shape[0],))
    for i in range(rho_D_M.shape[0]):
        Itemp = np.equal(io_ptr_local, i)
        Itemp_sum = np.sum(lam_vol_local[Itemp])
        Itemp_sum = comm.allreduce(Itemp_sum, op=MPI.SUM)
        if Itemp_sum > 0:
            P_local[Itemp] = rho_D_M[i]*lam_vol_local[Itemp]/Itemp_sum 
    P_global = util.get_global_values(P_local)
    global_index = util.get_global_values(local_array)
    P = np.zeros(P_global.shape)
    P[global_index] = P_global[:]
    return (P, lam_vol, lambda_emulate, io_ptr, emulate_ptr)







    

    
    <|MERGE_RESOLUTION|>--- conflicted
+++ resolved
@@ -32,11 +32,7 @@
     :returns: a set of samples for emulation
 
     """
-<<<<<<< HEAD
     num_l_emulate = (num_l_emulate/comm.size) + (comm.rank < num_l_emulate%comm.size)
-=======
-    num_l_emulate = int(num_l_emulate/comm.size)+1
->>>>>>> e113d8f1
     lam_width = lam_domain[:, 1] - lam_domain[:, 0]
     lambda_emulate = lam_width*np.random.random((num_l_emulate,
         lam_domain.shape[0]))+lam_domain[:, 0] 
