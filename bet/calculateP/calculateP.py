"""
This module provides methods for calulating the probability
measure $P_{\Lambda}$.

* :mod:`~bet.calculateP.prob_emulated` provides a skeleton class and calculates the
    probability for a set of emulation points.
* :mod:`~bet.calculateP.calculateP.prob_samples_ex` calculates the exact volumes of the
    interior voronoi cells and estimates the volumes of the exterior voronoi
    cells by using a set of bounding points
* :mod:`~bet.calculateP.calculateP.prob_samples_mc` estimates the volumes of the voronoi cells
    using MC integration

"""
import numpy as np
import scipy.spatial as spatial

def simple_fun_rho_D(data, true_Q, M=50, bin_ratio=0.2):
    """
    Creates a simple function approximation of rho_{D,M} where rho_{D,M} is a
    uniform probability density centered at true_Q with bin_ratio of the width of D
    using M bins.

    :param int M: Defines number M samples in D used to define rho_{D,M}
        The choice of M is something of an "art" - play around with it
        and you can get reasonable results with a relatively small
        number here like 50.
    :param double bin_ratio: The ratio used to determine the width of the
        uniform distributiion as ``bin_size = (data_max-data_min)*bin_ratio``
    :param data: Array containing QoI data where the QoI is mdim diminsional
    :type data: :class:`~numpy.ndarray` of size (num_samples, mdim)
    :param true_Q: $Q(\lambda_{true})$
    :type true_Q: :class:`~numpy.ndarray` of size (mdim,)
    :rtype: tuple
    :returns: (rho_D_M, d_distr_samples, d_Tree) where ``rho_D_M`` and
    ``d_distr_samples`` are (mdim, M) :class:`~numpy.ndarray` and `d_Tree` is
    the :class:`~scipy.spatial.KDTree` for d_distr_samples

    """
    # Determine the appropriate bin size for this QoI
    data_max = np.max(data, 0)
    data_min = np.min(data, 0)
    bin_size = (data_max-data_min)*bin_ratio

    # Create M samples defining M bins in D used to define rho_{D,M}
    # This choice of rho_D was based on looking at Q(Lambda) and getting a
    # sense of what a reasonable amount of error was for this problem. Notice I
    # use uniform distributions of various lengths depending on which
    # measurement I chose from the 4 I made above. Also, this does not have to
    # be random. I can choose these bins deterministically but that doesn't
    # scale well typically. These are also just chosen to determine bins and do
    # not necessarily have anything to do with probabilities. I use "smaller"
    # uniform densities below. This was just to setup a discretization of D in
    # some random way so that I put bins near where the output probability is
    # (why would I care about binning zero probability events?).
    distr_right = np.repeat([true_Q+bin_size*.75], M, 0).transpose()
    distr_left = np.repeat([true_Q-bin_size*.75], M, 0).transpose()
    distr_center = (distr_right+distr_left)/2.0
    d_distr_samples = (distr_right-distr_left)
    d_distr_samples = d_distr_samples * np.random.random(distr_right.shape)
    d_distr_samples = d_distr_samples + distr_left

    # Now compute probabilities for rho_{D,M} by sampling from rho_D
    # First generate samples of rho_D - I sometimes call this emulation
    num_d_emulate = 1E6
    distr_right = np.repeat([true_Q+bin_size*0.5], num_d_emulate, 0).transpose()
    distr_left = np.repeat([true_Q-bin_size*0.5], num_d_emulate, 0).transpose()
    distr_center = (distr_right+distr_left)/2.0
    d_distr_emulate = (distr_right-distr_left)
    d_distr_emulate = d_distr_emulate * np.random.random(distr_right.shape)
    d_distr_emulate = d_distr_emulate + distr_left

    # Now bin samples of rho_D in the M bins of D to compute rho_{D, M}
    #k = dsearchn(d_distr_samples, d_distr_emulate)
    d_Tree = spatial.KDTree(d_distr_samples)
    k = d_Tree.query(d_distr_emulate)
    count_neighbors = np.zeros((M,))
    for i in range(M):
        count_neighbors[i] = np.sum(np.equal(k,i))

    # Now define probability of the d_distr_samples
    # This together with d_distr_samples defines rho_{D,M}
    d_distr_prob = count_neighbors / num_d_emulate
    
    # NOTE: The computation of q_distr_prob, q_distr_emulate, q_distr_samples
    # above, while informed by the sampling of the map Q, do not require
    # solving the model EVER! This can be done "offline" so to speak.
    return (d_distr_prob, d_distr_samples, d_Tree)

def prob_emulated(samples, data, rho_D_M, d_distr_samples,
        lam_domain, num_l_emulate=1e7, d_Tree=None): 
    """
    Calculates P_{\Lambda}(\mathcal{V}_{\lambda_{emulate}}), the probability
    assoicated with a set of voronoi cells defined by ``num_l_emulate`` iid
    samples (\lambda_{emulate}).

    :param samples: The samples in parameter space for which the model was run.
    :type samples: :class:`~numpy.ndarray` of shape (ndim, num_samples)
    :param data: The data from running the model given the samples.
    :type data: :class:`~numpy.ndarray` of size (num_samples, mdim)
    :param rho_D_M: The simple function approximation of rho_D
    :type rho_D_M: :class:`~numpy.ndarray` of shape  (mdim, M) 
    :param d_distr_samples: The samples in the data space that define a
        parition of D to for the simple function approximation
    :type d_distr_samples: :class:`~numpy.ndarray` of shape  (mdim, M) 
    :param d_Tree: :class:`~scipy.spatial.KDTree` for d_distr_samples
    :param lam_domain: The domain for each parameter for the model.
    :type lam_domain: :class:`~numpy.ndarray` of shape (ndim, 2)
    :param int num_l_emulate: The number of iid samples used to parition the
        parameter space
    :rtype: tuple
    :returns: (P, lambda_emulate, io_ptr, emulate_ptr, lam_vol)

    """

    if d_Tree == None:
        d_Tree = spatial.KDTree(d_distr_samples)
        
    # Determine which inputs go to which M bins using the QoI
    #io_ptr = dsearchn(d_distr_samples, data);
    io_ptr = d_Tree.query(data)

    # Parition the space using emulated samples into many voronoi cells
    # These samples are iid so that we can apply the standard MC
    # assumuption/approximation.
    lam_width = lam_domain[:,1]-lam_domain[:,0]
    lambda_left = np.repeat([lam_domain[:,0]], num_l_emulate,0).transpose()
    lambda_right = np.repeat([lam_domain[:,1]], num_l_emulate,0).transpose()
    l_center = (lambda_right+lambda_left)/2.0
    lambda_emulate = (lambda_right-lambda_left)
    lambda_emulate = lambda_emulate * np.random.random(lambda_emulate.shape)
    lambda_emulate = lambda_emulate + lambda_left
    
    # Determine which emulated samples match with which model run samples
    l_Tree = spatial.KDTree(samples)
    emulate_ptr = l_Tree.query(lambda_emulate)

    # Apply the standard MC approximation to determine the number of emulated
    # samples per model run sample. This is for approximating 
    # \mu_\Lambda(A_i \intersect b_j)
    lam_vol = np.zeros((num_l_emulate,))
    for i in range(samples.shape[-1]):
        lam_vol[i] = np.sum(np.equal(emulate_ptr, i))
    lam_vol = lam_vol/num_l_emulate

    # Calculate Probabilties
    P = np.zeros((num_l_emulate,))
    for i in range(rho_D_M.shape[0]):
        Itemp = np.equal(io_ptr, i)
        if np.any(Itemp):
            # TODO: I think there's an error here in the indexing
            IItemp = np.equal(emulate_ptr, Itemp)
            if np.any(IItemp):
                P[IItemp] = rho_D_M[i]*lam_vol(IItemp)/sum(lam_vol(IItemp))

    return (P, lambda_emulate, io_ptr, emulate_ptr, lam_vol)

def prob_samples_mc(samples, data, rho_D_M, d_distr_samples,
        lam_domain, num_l_emulate=1e7, d_Tree=None): 
    """
    Calculates P_{\Lambda}(\mathcal{V}_{\lambda_{samples}}), the probability
    assoicated with a set of voronoi cells defined by the model solves at
    $\lambda_{samples}$ where the volumes of these voronoi cells are
    approximated using MC integration.

<<<<<<< HEAD
=======
    return (P, lambda_emulate, io_ptr, emulate_ptr, lam_vol)

def prob_samples_ex(samples, data, rho_D_M, d_distr_samples,
        lam_domain, d_Tree=None): 
    """
    Calculates P_{\Lambda}(\mathcal{V}_{\lambda_{emulate}}), the probability
    assoicated with a set of voronoi cells defined by ``num_l_emulate`` iid
    samples (\lambda_{emulate}).

>>>>>>> d2b889c9
    :param samples: The samples in parameter space for which the model was run.
    :type samples: :class:`~numpy.ndarray` of shape (ndim, num_samples)
    :param data: The data from running the model given the samples.
    :type data: :class:`~numpy.ndarray` of size (num_samples, mdim)
    :param rho_D_M: The simple function approximation of rho_D
    :type rho_D_M: :class:`~numpy.ndarray` of shape  (mdim, M) 
    :param d_distr_samples: The samples in the data space that define a
        parition of D to for the simple function approximation
    :type d_distr_samples: :class:`~numpy.ndarray` of shape  (mdim, M) 
    :param d_Tree: :class:`~scipy.spatial.KDTree` for d_distr_samples
    :param lam_domain: The domain for each parameter for the model.
    :type lam_domain: :class:`~numpy.ndarray` of shape (ndim, 2)
<<<<<<< HEAD
    :param int num_l_emulate: The number of iid samples used to parition the
        parameter space
    :rtype: tuple of :class:`~numpy.ndarray` of sizes (num_samples,),
        (num_samples,), (ndim, num_l_emulate), (num_samples,), (num_l_emulate,)
    :returns: (P, lam_vol, lambda_emulate, io_ptr, emulate_ptr) where P is the
        probability associated with samples, lam_vol the volumes associated
        with the samples, io_ptr a pointer from data to M bins, and emulate_ptr
        a pointer from emulated samples to samples (in parameter space)

    """
    # Calculate pointers and volumes
    (P, lambda_emulate, io_ptr, emulate_ptr, lam_vol) = prob_emulated(samples,
            data, rho_D_M, d_distr_samples, lam_domain, num_l_emulate,
            d_Tree)
   
    # Calculate Probabilities
    P = np.zeros((samples.shape[-1],))
    for i in range(rho_D_M.shape[0]):
        Itemp = np.equal(io_ptr, i)
        if np.any(Itemp):
            P[Itemp] = rho_D_M[i]*lam_vol(Itemp)/sum(lam_vol(Itemp))
=======
    :returns: (P, io_ptr, lam_vol)

    """
    import pyhull

    if d_Tree == None:
        d_Tree = spatial.KDTree(d_distr_samples)
        
    # Determine which inputs go to which M bins using the QoI
    #io_ptr = dsearchn(d_distr_samples, data);
    io_ptr = d_Tree.query(data)

    # Calcuate the bounding region for the parameters
    lam_bound = np.copy(samples)
    lam_width = lam_domain[:,1]-lam_domain[:,0]
    nbins = d_distr_samples.shape[1]
    # Add fake samples outside of lam_domain to close Voronoi tesselations.
    pts_per_edge = nbins
    sides = np.zeros((2,pts_per_edge))
    for i in range(lam_domain.shape[0]):
        sides[i,:] = np.linspace(lam_domain[i,0], lam_domain[i,1], pts_per_edge)
    # add midpoints
    for i in range(lam_domain.shape[0]):
        new_pt = sides
        new_pt[i,:] = np.repeat(lam_domain[i,0]-lam_width[i]/pts_per_edge,pts_per_edge,0).transpose() 
        lam_bound = np.vstack((lam_bound,new_pt))
        new_pt = sides
        new_pt[i,:] = np.repeat(lam_domain[i,1]-lam_width[i]/pts_per_edge,pts_per_edge,0).transpose() 
        lam_bound = np.vstack((lam_bound,new_pt))
        
    # add corners
    corners = np.zeros((2**lam_domain.shape[0], lam_domain.shape[0]))
    for i in range(lam_domain.shape[0]):
        corners[i,:] = lam_domain[i,np.repeat(np.hstack((np.ones((1,2**(i-1))),2*np.ones((1,2**(i-1))))), 2**(lam_domain.shape[0]-i),0).tranpose()]
        corners[i,:] +=lam_width[i]*np.repeat(np.hstack((np.ones((1,2**(i-1))),-np.ones((1,2**(i-1))))), 2**(lam_domain.shape[0]-i)/pts_per_edge,0).transpose()

    lam_bound = np.vstack((lam_bound, corners))
    
    # Calculate the Voronoi diagram for samples. Calculate the volumes of 
    # the convex hulls of the corresponding Voronoi regions.
    lam_vol = np.zeros((samples.shape[-1],))
    for i in range((samples.shape[-1])):
        vornoi = spatial.Voronoi(lam_bound)
        lam_vol[i] = float(pyhull.qconvex('Qt FA', vornoi.vertices).split()[-1])
    
    # Calculate probabilities.
    P = np.zeros((samples.shape[-1],))
    for i in range(rho_D_M.shape[0]):
        Itemp = np.equal(io_ptr, i)
        P[Itemp] = rho_D_M[i]*lam_vol(Itemp)/np.sum(lam_vol(Itemp))
    P = P/np.sum(P)

    return (P, io_ptr, lam_vol)
>>>>>>> d2b889c9

    return (P, lam_vol, lambda_emulate, io_ptr, emulate_ptr)







    

    
    <|MERGE_RESOLUTION|>--- conflicted
+++ resolved
@@ -13,6 +13,7 @@
 """
 import numpy as np
 import scipy.spatial as spatial
+import pyhull
 
 def simple_fun_rho_D(data, true_Q, M=50, bin_ratio=0.2):
     """
@@ -154,18 +155,6 @@
 
     return (P, lambda_emulate, io_ptr, emulate_ptr, lam_vol)
 
-def prob_samples_mc(samples, data, rho_D_M, d_distr_samples,
-        lam_domain, num_l_emulate=1e7, d_Tree=None): 
-    """
-    Calculates P_{\Lambda}(\mathcal{V}_{\lambda_{samples}}), the probability
-    assoicated with a set of voronoi cells defined by the model solves at
-    $\lambda_{samples}$ where the volumes of these voronoi cells are
-    approximated using MC integration.
-
-<<<<<<< HEAD
-=======
-    return (P, lambda_emulate, io_ptr, emulate_ptr, lam_vol)
-
 def prob_samples_ex(samples, data, rho_D_M, d_distr_samples,
         lam_domain, d_Tree=None): 
     """
@@ -173,7 +162,6 @@
     assoicated with a set of voronoi cells defined by ``num_l_emulate`` iid
     samples (\lambda_{emulate}).
 
->>>>>>> d2b889c9
     :param samples: The samples in parameter space for which the model was run.
     :type samples: :class:`~numpy.ndarray` of shape (ndim, num_samples)
     :param data: The data from running the model given the samples.
@@ -186,33 +174,9 @@
     :param d_Tree: :class:`~scipy.spatial.KDTree` for d_distr_samples
     :param lam_domain: The domain for each parameter for the model.
     :type lam_domain: :class:`~numpy.ndarray` of shape (ndim, 2)
-<<<<<<< HEAD
-    :param int num_l_emulate: The number of iid samples used to parition the
-        parameter space
-    :rtype: tuple of :class:`~numpy.ndarray` of sizes (num_samples,),
-        (num_samples,), (ndim, num_l_emulate), (num_samples,), (num_l_emulate,)
-    :returns: (P, lam_vol, lambda_emulate, io_ptr, emulate_ptr) where P is the
-        probability associated with samples, lam_vol the volumes associated
-        with the samples, io_ptr a pointer from data to M bins, and emulate_ptr
-        a pointer from emulated samples to samples (in parameter space)
-
-    """
-    # Calculate pointers and volumes
-    (P, lambda_emulate, io_ptr, emulate_ptr, lam_vol) = prob_emulated(samples,
-            data, rho_D_M, d_distr_samples, lam_domain, num_l_emulate,
-            d_Tree)
-   
-    # Calculate Probabilities
-    P = np.zeros((samples.shape[-1],))
-    for i in range(rho_D_M.shape[0]):
-        Itemp = np.equal(io_ptr, i)
-        if np.any(Itemp):
-            P[Itemp] = rho_D_M[i]*lam_vol(Itemp)/sum(lam_vol(Itemp))
-=======
     :returns: (P, io_ptr, lam_vol)
 
     """
-    import pyhull
 
     if d_Tree == None:
         d_Tree = spatial.KDTree(d_distr_samples)
@@ -262,7 +226,48 @@
     P = P/np.sum(P)
 
     return (P, io_ptr, lam_vol)
->>>>>>> d2b889c9
+
+def prob_samples_mc(samples, data, rho_D_M, d_distr_samples,
+        lam_domain, num_l_emulate=1e7, d_Tree=None): 
+    """
+    Calculates P_{\Lambda}(\mathcal{V}_{\lambda_{samples}}), the probability
+    assoicated with a set of voronoi cells defined by the model solves at
+    $\lambda_{samples}$ where the volumes of these voronoi cells are
+    approximated using MC integration.
+
+    :param samples: The samples in parameter space for which the model was run.
+    :type samples: :class:`~numpy.ndarray` of shape (ndim, num_samples)
+    :param data: The data from running the model given the samples.
+    :type data: :class:`~numpy.ndarray` of size (num_samples, mdim)
+    :param rho_D_M: The simple function approximation of rho_D
+    :type rho_D_M: :class:`~numpy.ndarray` of shape  (mdim, M) 
+    :param d_distr_samples: The samples in the data space that define a
+        parition of D to for the simple function approximation
+    :type d_distr_samples: :class:`~numpy.ndarray` of shape  (mdim, M) 
+    :param d_Tree: :class:`~scipy.spatial.KDTree` for d_distr_samples
+    :param lam_domain: The domain for each parameter for the model.
+    :type lam_domain: :class:`~numpy.ndarray` of shape (ndim, 2)
+    :param int num_l_emulate: The number of iid samples used to parition the
+        parameter space
+    :rtype: tuple of :class:`~numpy.ndarray` of sizes (num_samples,),
+        (num_samples,), (ndim, num_l_emulate), (num_samples,), (num_l_emulate,)
+    :returns: (P, lam_vol, lambda_emulate, io_ptr, emulate_ptr) where P is the
+        probability associated with samples, lam_vol the volumes associated
+        with the samples, io_ptr a pointer from data to M bins, and emulate_ptr
+        a pointer from emulated samples to samples (in parameter space)
+
+    """
+    # Calculate pointers and volumes
+    (P, lambda_emulate, io_ptr, emulate_ptr, lam_vol) = prob_emulated(samples,
+            data, rho_D_M, d_distr_samples, lam_domain, num_l_emulate,
+            d_Tree)
+   
+    # Calculate Probabilities
+    P = np.zeros((samples.shape[-1],))
+    for i in range(rho_D_M.shape[0]):
+        Itemp = np.equal(io_ptr, i)
+        if np.any(Itemp):
+            P[Itemp] = rho_D_M[i]*lam_vol(Itemp)/sum(lam_vol(Itemp))
 
     return (P, lam_vol, lambda_emulate, io_ptr, emulate_ptr)
 
