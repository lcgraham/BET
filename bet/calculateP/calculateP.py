--- conflicted
+++ resolved
@@ -13,50 +13,8 @@
 import numpy as np
 import scipy.spatial as spatial
 import bet.util as util
-<<<<<<< HEAD
-import scipy.stats
-
-def emulate_iid_truncnorm(lam_domain, num_l_emulate, mean, covariance):
-    """
-    Sample the parameter space using emulated samples drawn from a multivariate
-    truncated normal distribution. These samples are iid so that we can apply the
-    standard MC assumuption/approximation. See
-    :meth:`scipy.stats.truncnorm`.
-
-    :param lam_domain: The domain for each parameter for the model.
-    :type lam_domain: :class:`~numpy.ndarray` of shape (ndim, 2)  
-    :param num_l_emulate: The number of emulated samples.
-    :type num_l_emulate: int
-    :param mean: The mean of the n-dimensional distribution.
-    :type mean: :class:`numpy.ndarray` of shape (ndim, )
-    :param covariance: The covariance of the n-dimensional distribution.
-    :type covariance: 2-D :class:`numpy.ndarray` of shape (ndim, ndim)
-
-    :rtype: :class:`~numpy.ndarray` of shape (num_l_emulate, ndim)
-    :returns: a set of samples for emulation
-
-    """
-    num_l_emulate = (num_l_emulate/comm.size) + \
-            (comm.rank < num_l_emulate%comm.size)
-    mean = util.fix_dimensions_vector(mean)
-    if not isinstance(covariance, np.ndarray):
-        covariance = np.array([[covariance]])i
-    # TODO do a tensor product
-    lambda_emulate = np.zeros((num_l_emulate, lam_domain.shape[0]))
-    for i in xrange(lam_domain.shape[0]):
-        lambda_emulate[:, i] = scipy.stats.truncnorm.rvs(a=float(lam_domain[:, 0]),
-            b=float(lam_domain[:, 1]), loc=float(mean),
-            scale=float(covariance**.5)), size=num_l_emulate) 
-    # TODO do a tensor product here with the things?
-    #lambda_emulate = np.random.multivariate_truncnormal(mean, covariance,
-    #        num_l_emulate)
-    return lambda_emulate 
-
-
-=======
 from bet.Comm import comm, MPI
 import bet.sampling.Lp_generalized_samples as lp
->>>>>>> 40512ce2
 
 def emulate_iid_normal(num_l_emulate, mean, covariance):
     """
