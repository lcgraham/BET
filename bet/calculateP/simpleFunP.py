--- conflicted
+++ resolved
@@ -72,16 +72,11 @@
         dim = data_set.shape[1]
         values = data_set
     else:
-<<<<<<< HEAD
-        raise wrong_argument_type("The first argument must be of type bet.sample.sample_set, "
-                                  "bet.sample.discretization or np.ndarray")
-=======
         msg = "The first argument must be of type bet.sample.sample_set, "
         msg += "bet.sample.discretization or np.ndarray"
         raise wrong_argument_type(msg)
 
     bin_size = (np.max(values, 0) - np.min(values, 0))*bin_ratio
->>>>>>> db616240
 
     if not isinstance(rect_size, collections.Iterable):
         rect_size = rect_size * np.ones((dim,))
@@ -166,7 +161,6 @@
                                                             rect_scale=0.2, M=50,
                                                             num_d_emulate=1E6):
     r"""
-<<<<<<< HEAD
     Creates a simple function approximation of :math:`\rho_{\mathcal{D}}`
     where :math:`\rho_{\mathcal{D}}` is a uniform probability density on
     a generalized rectangle centered at Q_ref.
@@ -181,103 +175,11 @@
     searches to bin these samples in the M implicitly defined bins. 
     The result is the simple function approximation denoted by
     :math:`\rho_{\mathcal{D},M}`.
-=======
-    Creates a simple function approximation of :math:`\rho_{\mathcal{D},M}`
-    where :math:`\rho_{\mathcal{D},M}` is a multivariate normal probability
-    density centered at Q_ref with standard deviation std using M bins sampled
-    from the given normal distribution.
- 
-    :param data_set: Sample set that the probability measure is defined for.
-    :type data_set: :class:`~bet.sample.discretization` 
-        or :class:`~bet.sample.sample_set` or :class:`~numpy.ndarray`
-    :param int M: Defines number M samples in D used to define
-        :math:`\rho_{\mathcal{D},M}` The choice of M is something of an "art" -
-        play around with it and you can get reasonable results with a
-        relatively small number here like 50. 
-    :param int num_d_emulate: Number of samples used to emulate using an MC
-        assumption 
-    :param Q_ref: :math:`Q(\lambda_{reference})`
-    :type Q_ref: :class:`~numpy.ndarray` of size (mdim,)
-    :param std: The standard deviation of each QoI
-    :type std: :class:`~numpy.ndarray` of size (mdim,)
-    
-    :rtype: :class:`~bet.sample.voronoi_sample_set`
-    :returns: sample_set object defining simple function approximation
-
-    """
-    import scipy.stats as stats
-    r'''Create M smaples defining M bins in D used to define
-    :math:`\rho_{\mathcal{D},M}` rho_D is assumed to be a multi-variate normal
-    distribution with mean Q_ref and standard deviation std.'''
-    if not isinstance(Q_ref, collections.Iterable):
-        Q_ref = np.array([Q_ref])
-    if not isinstance(std, collections.Iterable):
-        std = np.array([std])
-
-    covariance = std**2
-
-    d_distr_samples = np.zeros((M, len(Q_ref)))
-    logging.info("d_distr_samples.shape {}".format(d_distr_samples.shape))
-    logging.info("Q_ref.shape {}".format(Q_ref.shape))
-    logging.info("std.shape {}".format(std.shape))
-
-    if comm.rank == 0:
-        for i in range(len(Q_ref)):
-            d_distr_samples[:, i] = np.random.normal(Q_ref[i], std[i], M) 
-    comm.Bcast([d_distr_samples, MPI.DOUBLE], root=0)
-
-    # Initialize sample set object
-    s_set = samp.voronoi_sample_set(len(Q_ref))
-    s_set.set_values(d_distr_samples)
-    s_set.set_kdtree()
-
- 
-    r'''Now compute probabilities for :math:`\rho_{\mathcal{D},M}` by sampling
-    from rho_D First generate samples of rho_D - I sometimes call this
-    emulation'''
-    num_d_emulate = int(num_d_emulate/comm.size)+1
-    d_distr_emulate = np.zeros((num_d_emulate, len(Q_ref)))
-    for i in range(len(Q_ref)):
-        d_distr_emulate[:, i] = np.random.normal(Q_ref[i], std[i],
-                num_d_emulate) 
-
-    # Now bin samples of rho_D in the M bins of D to compute rho_{D, M}
-    if len(d_distr_samples.shape) == 1:
-        d_distr_samples = np.expand_dims(d_distr_samples, axis=1)
-
-    (_, k) = s_set.query(d_distr_emulate)
-    count_neighbors = np.zeros((M,), dtype=np.int)
-    volumes = np.zeros((M,))
-    for i in range(M):
-        Itemp = np.equal(k, i)
-        count_neighbors[i] = np.sum(Itemp)
-        volumes[i] = np.sum(1.0/stats.multivariate_normal.pdf\
-                (d_distr_emulate[Itemp, :], Q_ref, covariance))
-    # Now define probability of the d_distr_samples
-    # This together with d_distr_samples defines :math:`\rho_{\mathcal{D},M}`
-    ccount_neighbors = np.copy(count_neighbors)
-    comm.Allreduce([count_neighbors, MPI.INT], [ccount_neighbors, MPI.INT],
-            op=MPI.SUM)
-    count_neighbors = ccount_neighbors
-    cvolumes = np.copy(volumes)
-    comm.Allreduce([volumes, MPI.DOUBLE], [cvolumes, MPI.DOUBLE], op=MPI.SUM)
-    volumes = cvolumes
-    rho_D_M = count_neighbors.astype(np.float64)*volumes 
-    rho_D_M = rho_D_M/np.sum(rho_D_M)
-    s_set.set_probabilities(rho_D_M)
-    s_set.set_volumes(volumes)
->>>>>>> db616240
-    
+
     Note that all computations in the measure-theoretic framework that
     follow from this are for the fixed simple function approximation
     :math:`\rho_{\mathcal{D},M}`.
 
-<<<<<<< HEAD
-=======
-    :param data_set: Sample set that the probability measure is defined for.
-    :type data_set: :class:`~bet.sample.discretization` 
-        or :class:`~bet.sample.sample_set` or :class:`~numpy.ndarray`
->>>>>>> db616240
     :param int M: Defines number M samples in D used to define
         :math:`\rho_{\mathcal{D},M}` The choice of M is something of an "art" -
         play around with it and you can get reasonable results with a
@@ -288,13 +190,15 @@
     :param int num_d_emulate: Number of samples used to emulate using an MC
         assumption 
     :param data_set: Sample set that the probability measure is defined for.
-    :type data_set: :class:`~bet.sample.discretization` or :class:`~bet.sample.sample_set` or :class:`~numpy.ndarray`
+    :type data_set: :class:`~bet.sample.discretization` or
+        :class:`~bet.sample.sample_set` or :class:`~numpy.ndarray`
     :param Q_ref: :math:`Q(`\lambda_{reference})`
     :type Q_ref: :class:`~numpy.ndarray` of size (mdim,)
     
     :rtype: :class:`~bet.sample.voronoi_sample_set`
     :returns: sample_set object defininng simple function approximation
     """
+
     if isinstance(data_set, samp.sample_set_base):
         num = data_set.check_num()
         dim = data_set._dim
@@ -308,8 +212,9 @@
         dim = data_set.shape[1]
         values = data_set
     else:
-        raise wrong_argument_type("The first argument must be of type bet.sample.sample_set, "
-                                  "bet.sample.discretization or np.ndarray")
+        msg = "The first argument must be of type bet.sample.sample_set, "
+        msg += "bet.sample.discretization or np.ndarray"
+        raise wrong_argument_type(msg)
 
     rect_size = (np.max(values, 0) - np.min(values, 0))*rect_scale
 
@@ -345,19 +250,10 @@
     :param int num_d_emulate: Number of samples used to emulate using an MC
         assumption
     :param data_set: Sample set that the probability measure is defined for.
-<<<<<<< HEAD
     :type data_set: :class:`~bet.sample.discretization` or :class:`~bet.sample.sample_set` or :class:`~numpy.ndarray`
     :param Q_ref: :math:`Q(`\lambda_{reference})`
     :type Q_ref: :class:`~numpy.ndarray` of size (mdim,)
-=======
-    :type data_set: :class:`~bet.sample.discretization` 
-        or :class:`~bet.sample.sample_set` or :class:`~numpy.ndarray`
-    :param domain: The domain overwhich :math:`\rho_\mathcal{D}` is
-        uniform.
-    :type domain: :class:`numpy.ndarray` of shape (2, mdim)
-    :param list() center_pts_per_edge: number of center points per edge and
-        additional two points will be added to create the bounding layer
->>>>>>> db616240
+
 
     :rtype: :class:`~bet.sample.voronoi_sample_set`
     :returns: sample_set object defininng simple function approximation
@@ -368,38 +264,22 @@
         data_set.check_num()
         values = data_set._values
     elif isinstance(data_set, samp.discretization):
-<<<<<<< HEAD
         num = data_set.check_nums()
         dim = data_set._output_sample_set._dim
-=======
-        data_set.check_nums()
->>>>>>> db616240
         values = data_set._output_sample_set._values
     elif isinstance(data_set, np.ndarray):
         data_set.shape[0]
         values = data_set
     else:
-<<<<<<< HEAD
-        raise wrong_argument_type("The first argument must be of type bet.sample.sample_set, "
-                                  "bet.sample.discretization or np.ndarray")
+        msg = "The first argument must be of type bet.sample.sample_set, "
+        msg += "bet.sample.discretization or np.ndarray"
+        raise wrong_argument_type(msg)
 
     data = values
     rect_domain = util.fix_dimensions_data(rect_domain, data.shape[1])
     domain_center = np.mean(rect_domain, 0)
     domain_lengths = np.max(rect_domain, 0) - np.min(rect_domain, 0)
-=======
-        msg = "The first argument must be of type bet.sample.sample_set, "
-        msg += "bet.sample.discretization or np.ndarray"
-        raise wrong_argument_type(msg)
-
-    data = values 
-    domain = util.fix_dimensions_data(domain, data.shape[1])
-    domain_center = np.mean(domain, 0)
-    domain_lengths = np.max(domain, 0) - np.min(domain, 0)
- 
-    return uniform_hyperrectangle_binsize(data_set, domain_center,
-            domain_lengths, center_pts_per_edge)
->>>>>>> db616240
+
 
     return uniform_partition_uniform_distribution_rectangle_size(data_set, domain_center,
                                                                  domain_lengths, M,
@@ -423,16 +303,10 @@
     :param int num_d_emulate: Number of samples used to emulate using an MC
         assumption
     :param data_set: Sample set that the probability measure is defined for.
-<<<<<<< HEAD
-    :type data_set: :class:`~bet.sample.discretization` or :class:`~bet.sample.sample_set` or :class:`~numpy.ndarray`
+    :type data_set: :class:`~bet.sample.discretization` or
+        :class:`~bet.sample.sample_set` or :class:`~numpy.ndarray`
     :param Q_ref: :math:`Q(\lambda_{reference})`
     :type Q_ref: :class:`~numpy.ndarray` of size (mdim,)
-=======
-    :type data_set: :class:`~bet.sample.discretization` 
-        or :class:`~bet.sample.sample_set` or :class:`~numpy.ndarray`
-    :param Q_ref: :math:`Q(\lambda_{reference})` 
-    :type Q_ref: :class:`~numpy.ndarray` of size (mdim,) 
->>>>>>> db616240
     :param list() center_pts_per_edge: number of center points per edge
         and additional two points will be added to create the bounding layer
 
@@ -454,15 +328,10 @@
         dim = data_set.shape[1]
         values = data_set
     else:
-<<<<<<< HEAD
-        raise wrong_argument_type("The first argument must be of type bet.sample.sample_set, "
-                                  "bet.sample.discretization or np.ndarray")
-
-=======
         msg = "The first argument must be of type bet.sample.sample_set, "
         msg += "bet.sample.discretization or np.ndarray"
-        raise wrong_argument_type(msg)    
->>>>>>> db616240
+        raise wrong_argument_type(msg)
+
     data = values
 
     if not isinstance(center_pts_per_edge, collections.Iterable):
@@ -474,19 +343,11 @@
             msg += 'Using 1 in each dimension.'
             logging.warning(msg)
     if np.any(np.less(center_pts_per_edge, 0)):
-<<<<<<< HEAD
         print 'Warning: center_pts_per_edge must be greater than 0'
     if not isinstance(rect_size, collections.Iterable):
         rect_size = rect_size * np.ones((dim,))
     if np.any(np.less(rect_size, 0)):
         print 'Warning: rect_size must be greater than 0'
-=======
-        logging.warning('center_pts_per_edge must be greater than 0')
-    if not isinstance(bin_size, collections.Iterable):
-        bin_size = bin_size*np.ones((dim,))
-    if np.any(np.less(bin_size, 0)):
-        logging.warning('center_pts_per_edge must be greater than 0')
->>>>>>> db616240
 
     sur_domain = np.array([np.min(data, 0), np.max(data, 0)]).transpose()
 
@@ -538,8 +399,9 @@
         dim = data_set.shape[1]
         values = data_set
     else:
-        raise wrong_argument_type("The first argument must be of type bet.sample.sample_set, "
-                                  "bet.sample.discretization or np.ndarray")
+        msg = "The first argument must be of type bet.sample.sample_set, "
+        msg += "bet.sample.discretization or np.ndarray"
+        raise wrong_argument_type(msg)
 
     data = values 
     rect_domain = util.fix_dimensions_data(rect_domain, data.shape[1])
@@ -561,18 +423,10 @@
     ``len(d_distr_samples) == 3^mdim``.
 
     :param data_set: Sample set that the probability measure is defined for.
-<<<<<<< HEAD
     :type data_set: :class:`~bet.sample.discretization` or :class:`~bet.sample.sample_set` or :class:`~numpy.ndarray`
     :param rect_scale: The scale used to determine the width of the
         uniform distributiion as ``rect_size = (data_max-data_min)*rect_scale``
     :type rect_scale: double or list()
-=======
-    :type data_set: :class:`~bet.sample.discretization` 
-        or :class:`~bet.sample.sample_set` or :class:`~numpy.ndarray`
-    :param bin_ratio: The ratio used to determine the width of the
-        uniform distributiion as ``bin_size = (data_max-data_min)*bin_ratio``
-    :type bin_ratio: double or list()
->>>>>>> db616240
     :param int num_d_emulate: Number of samples used to emulate using an MC
         assumption 
     :param Q_ref: :math:`Q(\lambda_{reference})`
@@ -597,14 +451,10 @@
         dim = data_set.shape[1]
         values = data_set
     else:
-<<<<<<< HEAD
-        raise wrong_argument_type("The first argument must be of type bet.sample.sample_set, "
-                                  "bet.sample.discretization or np.ndarray")
-=======
         msg = "The first argument must be of type bet.sample.sample_set, "
         msg += "bet.sample.discretization or np.ndarray"
         raise wrong_argument_type(msg)
->>>>>>> db616240
+
     data = values
 
     if not isinstance(rect_scale, collections.Iterable):
@@ -650,14 +500,9 @@
         s_set = samp.sample_set(dim=dim)
         s_set.set_values(values)
     else:
-<<<<<<< HEAD
-        raise wrong_argument_type("The first argument must be of type bet.sample.sample_set, "
-                                  "bet.sample.discretization or np.ndarray")
-=======
         msg = "The first argument must be of type bet.sample.sample_set, "
         msg += "bet.sample.discretization or np.ndarray"
         raise wrong_argument_type(msg)
->>>>>>> db616240
     
     s_set.set_probabilities(np.ones((num,), dtype=np.float)/num)
 
@@ -674,7 +519,8 @@
     from the given normal distribution.
 
     :param data_set: Sample set that the probability measure is defined for.
-    :type data_set: :class:`~bet.sample.discretization` or :class:`~bet.sample.sample_set` or :class:`~numpy.ndarray`
+    :type data_set: :class:`~bet.sample.discretization` or
+        :class:`~bet.sample.sample_set` or :class:`~numpy.ndarray`
     :param int M: Defines number M samples in D used to define
         :math:`\rho_{\mathcal{D},M}` The choice of M is something of an "art" -
         play around with it and you can get reasonable results with a
